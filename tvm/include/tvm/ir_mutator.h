--- conflicted
+++ resolved
@@ -69,8 +69,6 @@
   virtual Stmt Mutate_(const Prefetch* op, const Stmt& s);
   virtual Stmt Mutate_(const Block* op, const Stmt& s);
   virtual Stmt Mutate_(const Evaluate* op, const Stmt& s);
-  virtual Stmt Mutate_(const SetBit* op, const Stmt& s);
-  virtual Stmt Mutate_(const SetSlice* op, const Stmt& s);
 
   virtual Expr Mutate_(const Variable* op, const Expr& e);
   virtual Expr Mutate_(const Load* op, const Expr& e);
@@ -103,11 +101,10 @@
   virtual Expr Mutate_(const StringImm* op, const Expr& e);
   virtual Expr Mutate_(const Shuffle* op, const Expr& e);
   virtual Expr Mutate_(const GetBit* op, const Expr& e);
-<<<<<<< HEAD
+  virtual Expr Mutate_(const GetSlice* op, const Expr& e);
+  virtual Expr Mutate_(const SetBit* op, const Expr& e);
+  virtual Expr Mutate_(const SetSlice* op, const Expr& e);
   virtual Expr Mutate_(const Quantize* op, const Expr& e);
-=======
-  virtual Expr Mutate_(const GetSlice* op, const Expr& e);
->>>>>>> 9e307b2f
 };
 
 /*!
